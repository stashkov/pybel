# -*- coding: utf-8 -*-

import logging
import unittest
from pathlib import Path

from pybel.manager.cache import CacheManager
from pybel.parser import MetadataParser
from pybel.parser.parse_exceptions import *
from tests.constants import HGNC_KEYWORD, HGNC_URL, MESH_DISEASES_KEYWORD, MESH_DISEASES_URL, help_check_hgnc
from tests.constants import test_an_1, test_ns_1, mock_bel_resources

logging.getLogger("requests").setLevel(logging.WARNING)


<<<<<<< HEAD
=======
class TestSplitLines(unittest.TestCase):
    def test_parts(self):
        with open(test_bel) as f:
            docs, definitions, statements = split_file_to_annotations_and_definitions(f)

        self.assertEqual(7, len(docs))
        self.assertEqual(5, len(definitions))
        self.assertEqual(14, len(statements))


>>>>>>> cea7cdb1
class TestParseMetadata(unittest.TestCase):
    @classmethod
    def setUpClass(cls):
        cls.connection = 'sqlite://'
        cls.cm = CacheManager(cls.connection)
        cls.cm.create_database()

    def setUp(self):
        self.parser = MetadataParser(cache_manager=CacheManager(self.connection))

    @mock_bel_resources
    def test_namespace_name_persistience(self, mock_get):
        """Tests that a namespace defined by a URL can't be overwritten by a definition by another URL"""
        s = 'DEFINE NAMESPACE {} AS URL "{}"'.format(HGNC_KEYWORD, HGNC_URL)
        self.parser.parseString(s)
        help_check_hgnc(self, self.parser.namespace_dict)

        # Test doesn't overwrite
        s = 'DEFINE NAMESPACE {} AS URL "{}"'.format(HGNC_KEYWORD, 'XXXXX')
        self.parser.parseString(s)
        help_check_hgnc(self, self.parser.namespace_dict)

    @mock_bel_resources
    def test_annotation_name_persistience_1(self, mock_get):
        """Tests that an annotation defined by a URL can't be overwritten by a definition by a list"""

        s = 'DEFINE ANNOTATION {} AS URL "{}"'.format(MESH_DISEASES_KEYWORD, MESH_DISEASES_URL)
        self.parser.parseString(s)
        self.assertIn(MESH_DISEASES_KEYWORD, self.parser.annotations_dict)

        s = 'DEFINE ANNOTATION {} AS LIST {{"A","B","C"}}'.format(MESH_DISEASES_KEYWORD)
        self.parser.parseString(s)
        self.assertIn(MESH_DISEASES_KEYWORD, self.parser.annotations_dict)
        self.assertNotIn('A', self.parser.annotations_dict[MESH_DISEASES_KEYWORD])

    def test_annotation_name_persistience_2(self):
        """Tests that an annotation defined by a list can't be overwritten by a definition by URL"""
        s = 'DEFINE ANNOTATION TextLocation AS LIST {"Abstract","Results","Legend","Review"}'
        self.parser.parseString(s)
        self.assertIn('TextLocation', self.parser.annotations_dict)

        s = 'DEFINE ANNOTATION TextLocation AS URL "{}"'.format(MESH_DISEASES_URL)
        self.parser.parseString(s)
        self.assertIn('TextLocation', self.parser.annotations_dict)
        self.assertIn('Abstract', self.parser.annotations_dict['TextLocation'])

    def test_underscore(self):
        """Tests that an underscore is a valid character in an annotation name"""
        s = 'DEFINE ANNOTATION Text_Location AS LIST {"Abstract","Results","Legend","Review"}'
        self.parser.parseString(s)
        self.assertIn('Text_Location', self.parser.annotations_dict)

    @mock_bel_resources
    def test_control_compound(self, mock_get):
        lines = [
            'DEFINE ANNOTATION {} AS URL "{}"'.format(MESH_DISEASES_KEYWORD, MESH_DISEASES_URL),
            'DEFINE NAMESPACE {} AS URL "{}"'.format(HGNC_KEYWORD, HGNC_URL),
            'DEFINE ANNOTATION TextLocation AS LIST {"Abstract","Results","Legend","Review"}'
        ]
        self.parser.parse_lines(lines)

        self.assertIn(MESH_DISEASES_KEYWORD, self.parser.annotations_dict)
        self.assertIn(HGNC_KEYWORD, self.parser.namespace_dict)
        self.assertIn('TextLocation', self.parser.annotations_dict)

    def test_document_metadata_exception(self):
        s = 'SET DOCUMENT InvalidKey = "nope"'
        with self.assertRaises(InvalidMetadataException):
            self.parser.parseString(s)

    def test_parse_document(self):
        s = '''SET DOCUMENT Name = "Alzheimer's Disease Model"'''

        self.parser.parseString(s)

        self.assertIn('name', self.parser.document_metadata)
        self.assertEqual("Alzheimer's Disease Model", self.parser.document_metadata['name'])

        # Check nothing bad happens
        # with self.assertLogs('pybel', level='WARNING'):
        self.parser.parseString(s)

    def test_parse_namespace_url_file(self):
        """Tests parsing a namespace by file URL"""
        s = 'DEFINE NAMESPACE TESTNS1 AS URL "{}"'.format(Path(test_ns_1).as_uri())
        self.parser.parseString(s)

        expected_values = {
            'TestValue1': {'O'},
            'TestValue2': {'O'},
            'TestValue3': {'O'},
            'TestValue4': {'O'},
            'TestValue5': {'O'}
        }

        self.assertIn('TESTNS1', self.parser.namespace_dict)

        for k, values in expected_values.items():
            self.assertIn(k, self.parser.namespace_dict['TESTNS1'])
            self.assertEqual(set(values), set(self.parser.namespace_dict['TESTNS1'][k]))

    def test_parse_annotation_url_file(self):
        """Tests parsing an annotation by file URL"""
        s = '''DEFINE ANNOTATION TESTAN1 AS URL "{}"'''.format(Path(test_an_1).as_uri())
        self.parser.parseString(s)

        expected_values = {
            'TestAnnot1': 'O',
            'TestAnnot2': 'O',
            'TestAnnot3': 'O',
            'TestAnnot4': 'O',
            'TestAnnot5': 'O'
        }

        self.assertIn('TESTAN1', self.parser.annotations_dict)
        self.assertEqual(expected_values, self.parser.annotations_dict['TESTAN1'])

    # FIXME
    '''
    def test_lexicography_namespace(self):
        s = 'DEFINE NAMESPACE hugo AS URL "{}"'.format(HGNC_URL)
        with self.assertRaises(LexicographyWarning):
            self.parser.parseString(s)

    def test_lexicography_annotation(self):
        s = 'DEFINE ANNOTATION mesh AS URL "{}"'.format(MESH_DISEASES_URL)
        with self.assertRaises(LexicographyWarning):
            self.parser.parseString(s)

    '''

    def test_parse_annotation_pattern(self):
        s = 'DEFINE ANNOTATION Test AS PATTERN "\w+"'
        self.parser.parseString(s)

        self.assertNotIn('Test', self.parser.annotations_dict)
        self.assertIn('Test', self.parser.annotations_re)
        self.assertEqual('\w+', self.parser.annotations_re['Test'])

    def test_define_namespace_regex(self):
        s = 'DEFINE NAMESPACE dbSNP AS PATTERN "rs[0-9]*"'
        self.parser.parseString(s)

        self.assertNotIn('dbSNP', self.parser.namespace_dict)
        self.assertIn('dbSNP', self.parser.namespace_re)
        self.assertEqual('rs[0-9]*', self.parser.namespace_re['dbSNP'])<|MERGE_RESOLUTION|>--- conflicted
+++ resolved
@@ -5,27 +5,29 @@
 from pathlib import Path
 
 from pybel.manager.cache import CacheManager
-from pybel.parser import MetadataParser
+from pybel.parser import MetadataParser #ControlParser,
 from pybel.parser.parse_exceptions import *
+
+#from pybel.parser.utils import sanitize_file_lines, split_file_to_annotations_and_definitions
+#from tests.constants import HGNC_KEYWORD, HGNC_URL, MESH_DISEASES_KEYWORD, \
+#    MESH_DISEASES_URL, help_check_hgnc
+#from tests.constants import test_an_1, test_ns_1, test_bel, mock_bel_resources
+
+
 from tests.constants import HGNC_KEYWORD, HGNC_URL, MESH_DISEASES_KEYWORD, MESH_DISEASES_URL, help_check_hgnc
 from tests.constants import test_an_1, test_ns_1, mock_bel_resources
 
 logging.getLogger("requests").setLevel(logging.WARNING)
 
+#class TestSplitLines(unittest.TestCase):
+#    def test_parts(self):
+#        with open(test_bel) as f:
+#            docs, definitions, statements = split_file_to_annotations_and_definitions(f)
 
-<<<<<<< HEAD
-=======
-class TestSplitLines(unittest.TestCase):
-    def test_parts(self):
-        with open(test_bel) as f:
-            docs, definitions, statements = split_file_to_annotations_and_definitions(f)
+#        self.assertEqual(7, len(docs))
+#        self.assertEqual(5, len(definitions))
+#        self.assertEqual(14, len(statements))
 
-        self.assertEqual(7, len(docs))
-        self.assertEqual(5, len(definitions))
-        self.assertEqual(14, len(statements))
-
-
->>>>>>> cea7cdb1
 class TestParseMetadata(unittest.TestCase):
     @classmethod
     def setUpClass(cls):
