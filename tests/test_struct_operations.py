--- conflicted
+++ resolved
@@ -16,13 +16,10 @@
 p1 = protein(namespace=HGNC, name='a')
 p2 = protein(namespace=HGNC, name='b')
 p3 = protein(namespace=HGNC, name='c')
-<<<<<<< HEAD
-=======
 
 p1_tuple = p1.as_tuple()
 p2_tuple = p2.as_tuple()
 p3_tuple = p3.as_tuple()
->>>>>>> 7589d3b4
 
 
 class TestLeftFullJoin(unittest.TestCase):
