--- conflicted
+++ resolved
@@ -3,19 +3,9 @@
 import os
 from pathlib import Path
 
-<<<<<<< HEAD
-from pybel.manager import Manager, models
-from tests.constants import (
-    CELL_LINE_URL, FleetingTemporaryCacheMixin, HGNC_URL, belns_dir_path, test_eq_1, test_eq_2,
-    test_ns_nocache_path,
-)
+from pybel.manager import Manager
+from tests.constants import CELL_LINE_URL, FleetingTemporaryCacheMixin, HGNC_URL, belns_dir_path, test_ns_nocache_path
 from tests.mocks import mock_bel_resources
-=======
-from pybel.manager import Manager
-from tests.constants import CELL_LINE_URL, FleetingTemporaryCacheMixin, HGNC_URL, belns_dir_path, test_ns_nocache_path, wine_iri
-
-from tests.mocks import mock_bel_resources, mock_parse_owl_rdf, mock_parse_owl_xml
->>>>>>> 5e991411
 
 ns1 = Path(os.path.join(belns_dir_path, 'disease-ontology.belns')).as_uri()
 ns1_url = 'http://resources.openbel.org/belframework/20150611/namespace/disease-ontology-ids.belns'
@@ -72,72 +62,4 @@
 
         entry = self.manager.get_annotation_entry(CELL_LINE_URL, '1321N1 cell')
         self.assertEqual('1321N1 cell', entry.name)
-        self.assertEqual('CLO_0001072', entry.label)
-
-<<<<<<< HEAD
-
-class TestEquivalenceManager(FleetingTemporaryCacheMixin):
-    def setUp(self):
-        super(TestEquivalenceManager, self).setUp()
-        self.manager.drop_equivalences()
-
-    @mock_bel_resources
-    def test_make_eq_class(self, mock_get):
-        cl = self.manager.ensure_equivalence_class('XXXX')
-        self.assertIsInstance(cl, models.NamespaceEntryEquivalence)
-        self.assertEqual('XXXX', cl.label)
-
-    @mock_bel_resources
-    def test_insert(self, mock_get):
-        self.manager.ensure_namespace(ns1)
-
-        ns = self.manager.get_namespace_by_url(ns1)
-        self.assertFalse(ns.has_equivalences)
-
-        self.manager.insert_equivalences(Path(test_eq_1).as_uri(), ns1)
-        ns = self.manager.get_namespace_by_url(ns1)
-
-        self.assertTrue(ns.has_equivalences)
-
-    @mock_bel_resources
-    def test_ensure_twice(self, mock_get):
-        """No errors should get thrown when ensuring twice"""
-        self.manager.ensure_equivalences(ns1_eq, ns1)
-
-    @mock_bel_resources
-    def test_disease_equivalence(self, mock_get):
-        """Tests that the disease label and ID map to the same equivalence class"""
-        alz_eq_class = '0b20937b-5eb4-4c04-8033-63b981decce7'
-
-        self.manager.ensure_equivalences(ns1_eq, ns1)
-        x = self.manager.get_equivalence_by_entry(ns1, "Alzheimer's disease")
-        self.assertEqual(alz_eq_class, x.label)
-
-        self.manager.ensure_equivalences(ns2_eq, ns2)
-        y = self.manager.get_equivalence_by_entry(ns2, "Alzheimer Disease")
-        self.assertEqual(alz_eq_class, y.label)
-
-        members = self.manager.get_equivalence_members(alz_eq_class)
-
-        self.assertEqual({
-            ns1: "Alzheimer's disease",
-            ns2: "Alzheimer Disease"
-        }, {member.namespace.url: member.name for member in members})
-=======
-    @mock_parse_owl_rdf
-    @mock_parse_owl_xml
-    def test_insert_owl(self, m1, m2):
-        namespace = self.manager.ensure_namespace_owl(wine_iri)
-        self.assertIsNotNone(namespace)
-        self.assertEqual(wine_iri, namespace.url)
-
-        entry = self.manager.get_namespace_entry(wine_iri, 'ChateauMorgon')
-        self.assertIsNotNone(entry)
-        self.assertEqual('ChateauMorgon', entry.name)
-        self.assertIsNotNone(entry.encoding)
-
-        entry = self.manager.get_namespace_entry(wine_iri, 'Winery')
-        self.assertIsNotNone(entry)
-        self.assertEqual('Winery', entry.name)
-        self.assertIsNotNone(entry.encoding)
->>>>>>> 5e991411
+        self.assertEqual('CLO_0001072', entry.label)