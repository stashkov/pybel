--- conflicted
+++ resolved
@@ -58,11 +58,7 @@
 
 __all__ = ['BELGraph', 'to_database', 'from_database', 'to_bel'] + list(io.__all__)
 
-<<<<<<< HEAD
-__version__ = '0.3.7'
-=======
 __version__ = '0.3.8'
->>>>>>> 2f212663
 
 __title__ = 'PyBEL'
 __description__ = 'Parsing, validation, and analysis of BEL graphs'
