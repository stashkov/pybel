--- conflicted
+++ resolved
@@ -963,11 +963,7 @@
         sha512 = self.node[node_tuple].get(HASH)
 
         if sha512 is None:
-<<<<<<< HEAD
-            sha512 = self.node[node_tuple][HASH] = hash_node(node_tuple)
-=======
             return hash_node(node_tuple)
->>>>>>> eea04151
 
         return sha512
 
@@ -982,10 +978,6 @@
         sha512 = self[u][v][k].get(HASH)
 
         if sha512 is None:
-<<<<<<< HEAD
-            sha512 = self[u][v][k][HASH] = hash_edge(u, v, self[u][v][k])
-=======
             return hash_edge(u, v, self[u][v][k])
->>>>>>> eea04151
 
         return sha512