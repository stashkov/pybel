--- conflicted
+++ resolved
@@ -11,12 +11,11 @@
 
 import time
 from collections import defaultdict
-from itertools import chain, groupby
+from itertools import chain
 
 import logging
 import six
 from copy import deepcopy
-from operator import attrgetter
 from six import string_types
 from sqlalchemy import and_, exists, func
 from sqlalchemy.orm import aliased
@@ -27,7 +26,7 @@
 from .lookup_manager import LookupManager
 from .models import (
     Annotation, AnnotationEntry, Author, Citation, Edge, Evidence, Modification, Namespace, NamespaceEntry, Network,
-    Node, Property, network_edge, network_node, edge_property, edge_annotation
+    Node, Property, edge_annotation, edge_property, network_edge, network_node,
 )
 from .query_manager import QueryManager
 from .utils import extract_shared_optional, extract_shared_required, update_insert_values
@@ -614,13 +613,13 @@
                 Network.name.label('network_name'),
                 func.max(Network.created).label('max_created')
             )
-            .group_by(Network.name)
-            .subquery('most_recent_times')
+                .group_by(Network.name)
+                .subquery('most_recent_times')
         )
 
         most_recent_networks = (
             self.session.query(Network)
-            .join(most_recent_times, and_(
+                .join(most_recent_times, and_(
                 most_recent_times.c.network_name == Network.name,
                 most_recent_times.c.max_created == Network.created
             ))
@@ -647,11 +646,11 @@
         ne2 = aliased(network_edge, name='ne2')
         singleton_edge_ids_for_network = (
             self.session.query(ne1.c.edge_id)
-            .outerjoin(ne2, and_(
+                .outerjoin(ne2, and_(
                 ne1.c.edge_id == ne2.c.edge_id,
                 ne1.c.network_id != ne2.c.network_id
             ))
-            .filter(and_(
+                .filter(and_(
                 ne1.c.network_id == network.id,
                 ne2.c.edge_id == None
             ))
@@ -668,16 +667,20 @@
         edge_ids = [result.edge_id for result in self.query_singleton_edges_from_network(network)]
 
         # delete the network-to-node mappings for this network
-        self.session.query(network_node).filter(network_node.c.network_id == network.id).delete(synchronize_session=False)
+        self.session.query(network_node).filter(network_node.c.network_id == network.id).delete(
+            synchronize_session=False)
 
         # delete the edge-to-property mappings for the to-be-orphaned edges
-        self.session.query(edge_property).filter(edge_property.c.edge_id.in_(edge_ids)).delete(synchronize_session=False)
+        self.session.query(edge_property).filter(edge_property.c.edge_id.in_(edge_ids)).delete(
+            synchronize_session=False)
 
         # delete the edge-to-annotation mappings for the to-be-orphaned edges
-        self.session.query(edge_annotation).filter(edge_annotation.c.edge_id.in_(edge_ids)).delete(synchronize_session=False)
+        self.session.query(edge_annotation).filter(edge_annotation.c.edge_id.in_(edge_ids)).delete(
+            synchronize_session=False)
 
         # delete the edge-to-network mappings for this network
-        self.session.query(network_edge).filter(network_edge.c.network_id == network.id).delete(synchronize_session=False)
+        self.session.query(network_edge).filter(network_edge.c.network_id == network.id).delete(
+            synchronize_session=False)
 
         # delete the now-orphaned edges
         self.session.query(Edge).filter(Edge.id.in_(edge_ids)).delete(synchronize_session=False)
@@ -883,22 +886,14 @@
         log.info('inserted %s v%s in %.2f seconds', graph.name, graph.version, time.time() - t)
 
         if store_parts:
-<<<<<<< HEAD
             network.nodes, network.edges = self._store_graph_parts(graph)
-=======
-            self._store_graph_parts(network, graph, use_tqdm=use_tqdm)
->>>>>>> 9b946879
 
         self.session.add(network)
         self.session.commit()
 
         return network
 
-<<<<<<< HEAD
-    def _store_graph_parts(self, graph):
-=======
-    def _store_graph_parts(self, network, graph, use_tqdm=False):
->>>>>>> 9b946879
+    def _store_graph_parts(self, graph, use_tqdm=False):
         """Stores the given graph into the edge store.
 
         :param BELGraph graph: A BEL Graph
@@ -911,7 +906,6 @@
 
         log.debug('inserting %s into edge store', graph)
 
-<<<<<<< HEAD
         log.debug('building node models')
 
         node_hash_to_tuple = {
@@ -926,21 +920,17 @@
         }
         log.debug('prepopulated edges in %.2f seconds', time.time() - node_prepopopulation_start_time)
 
-        for node_tuple in tqdm(graph, total=graph.number_of_nodes(), desc='building node models'):
-            if node_tuple in node_tuple_to_model:
-                continue  # already got it
-
-            namespace = graph.node[node_tuple].get(NAMESPACE)
-=======
         nodes_iter = (
             tqdm(graph, total=graph.number_of_nodes(), desc='Nodes')
             if use_tqdm else
             graph
         )
 
-        for node in nodes_iter:
-            namespace = graph.node[node].get(NAMESPACE)
->>>>>>> 9b946879
+        for node_tuple in nodes_iter:
+            if node_tuple in node_tuple_to_model:
+                continue  # already got it
+
+            namespace = graph.node[node_tuple].get(NAMESPACE)
 
             if graph.skip_storing_namespace(namespace):
                 continue  # already know this node won't be cached
@@ -962,7 +952,6 @@
         t = time.time()
         c = 0
 
-<<<<<<< HEAD
         edge_tuple_to_hash = {
             (u, v, k): graph.hash_edge(u, v, k)
             for u, v, k in graph.edges_iter(keys=True)
@@ -985,22 +974,16 @@
         }
         log.debug('prepopulated edges in %.2f seconds', time.time() - edge_prepopulation_start_time)
 
+        edges_iter = (
+            tqdm(graph.edges_iter(keys=True, data=True), total=graph.number_of_edges(), desc='Edges')
+            if use_tqdm else
+            graph.edges_iter(keys=True, data=True)
+        )
 
         s = 0
-        for u, v, k, data in tqdm(graph.edges_iter(keys=True, data=True), total=graph.number_of_edges(),
-                                  desc='building edge models'):
+        for u, v, k, data in edges_iter:
             source = node_tuple_to_model.get(u)
             if source is None:
-=======
-        edges_iter = (
-            tqdm(graph.edges_iter(data=True), total=graph.number_of_edges(), desc='Edges')
-            if use_tqdm else
-            graph.edges_iter(data=True)
-        )
-
-        for u, v, data in edges_iter:
-            if hash_node(u) not in self.object_cache_node:
->>>>>>> 9b946879
                 log.debug('Skipping uncached node: %s', u)
                 continue
 
