--- conflicted
+++ resolved
@@ -8,11 +8,8 @@
 import itertools as itt
 import logging
 import os
-<<<<<<< HEAD
-=======
 from collections import defaultdict
 from datetime import datetime
->>>>>>> cea7cdb1
 
 import networkx as nx
 from sqlalchemy import create_engine
@@ -26,16 +23,7 @@
 from ..parser.language import belns_encodings
 from ..utils import download_url
 
-<<<<<<< HEAD
 log = logging.getLogger(__name__)
-=======
-log = logging.getLogger('pybel')
-
-DEFAULT_DEFINITION_CACHE_NAME = 'cache.db'
-DEFAULT_CACHE_LOCATION = os.path.join(PYBEL_DATA, DEFAULT_DEFINITION_CACHE_NAME)
-
-DEFAULT_BELNS_ENCODING = ''.join(sorted(language.value_map))
->>>>>>> cea7cdb1
 
 DEFAULT_BELNS_ENCODING = ''.join(sorted(belns_encodings))
 
@@ -44,7 +32,6 @@
     """Creates a connection to database and a persistient session using SQLAlchemy"""
 
     def __init__(self, connection=None, echo=False):
-<<<<<<< HEAD
         """
 
         :param connection: custom database connection string can be given explicitly, loaded from a 'PYBEL_CONNECTION'
@@ -61,9 +48,6 @@
         else:
             self.connection = 'sqlite:///' + DEFAULT_CACHE_LOCATION
 
-=======
-        self.connection = connection if connection is not None else 'sqlite:///' + DEFAULT_CACHE_LOCATION
->>>>>>> cea7cdb1
         self.engine = create_engine(self.connection, echo=echo)
         self.sessionmaker = sessionmaker(bind=self.engine, autoflush=False, expire_on_commit=False)
         self.session = scoped_session(self.sessionmaker)()
@@ -166,7 +150,6 @@
         elif not results.entries:
             raise ValueError('No entries for {}'.format(url))
 
-        # self.namespace_cache[url] = {entry.name: set(entry.encoding) for entry in results.entries}
         for entry in results.entries:
             self.namespace_cache[url][entry.name] = set(entry.encoding)
             self.namespace_id_cache[url][entry.name] = entry.id
@@ -242,9 +225,6 @@
         except NoResultFound:
             results = self.insert_annotation(url)
 
-        # self.annotation_cache[url] = {entry.name: entry.label for entry in results.entries}
-        self.annotation_cache[url] = {}
-        self.annotation_id_cache[url] = {}
         for entry in results.entries:
             self.annotation_cache[url][entry.name] = entry.label
             self.annotation_id_cache[url][entry.name] = entry.id
